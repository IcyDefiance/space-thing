#version 450
#define USE_VULKAN
//#version 130

//#define IterationDebugView

#ifdef USE_VULKAN
layout(location = 0) out vec4 out_color;
layout(binding = 0) uniform sampler3D voxels;
layout(binding = 1) uniform sampler3D mats;
<<<<<<< HEAD
layout(binding = 1) uniform sampler2D blocks;

=======
>>>>>>> 4c8b8af3
layout(push_constant) uniform PushConsts {
	vec3 cam_pos;
	vec4 cam_rot;
} pc;
const vec2 iResolution = vec2(1440.0, 810.0);
#define CAMROT pc.cam_rot
#define CAMPOS pc.cam_pos
#define PIXOUT out_color
#else
uniform sampler3D voxels;
uniform sampler3D mats;
uniform vec3 cam_pos;
uniform vec4 cam_rot;
uniform vec2 iResolution;
#define CAMROT cam_rot
#define CAMPOS cam_pos
#define PIXOUT gl_FragColor
#endif

#define RayIntersectQuality 1024
#define RayRefineQuality 256
#define ShadowQuality 256
#define AOQuality 32

const float ViewDistance = 256.0;
const vec3 AmbientLight = vec3(0.25, 0.5, 0.75);
const float MinStepSize = 0.01;
const float GridSize = 0.25;
const vec2 AOSize = vec2(2.0, GridSize * GridSize);
const float tiny = 0.001;

vec3 quat_mul(vec4 quat, vec3 vec) {
	return cross(quat.xyz, cross(quat.xyz, vec) + vec * quat.w) * 2.0 + vec;
}

float sdBox(vec3 p, vec3 b) {
	vec3 q = abs(p) - b;
	return length(max(q,0.0)) + min(max(q.x,max(q.y,q.z)),0.0);
}

float F(vec3 pos) {
	const float range = 10.0;
	const vec3 BlockSize = vec3(16.0, 16.0, 256.0);
	vec3 tc = ((pos+0.5) / BlockSize) + vec3(0.5);
	vec3 ej = vec3(1.0/BlockSize);
	tc = clamp(tc, ej, 1.0 - ej);
	return texture(voxels, tc).r * (range + 1.0) - 1.0;
}

#ifdef IterationDebugView
vec2 shadowRay(vec3 pos, vec3 dir) {
	float iters = 0.0;
#else
float shadowRay(vec3 pos, vec3 dir) {
#endif
	const float sharpness = 13.0;
	float s = 1.0;
	float t = GridSize * GridSize;
	float ph = tiny;
	for(int i=0;i<ShadowQuality;i++) {
		float h = F(pos + dir * t);
#ifdef IterationDebugView
		iters += 1.0;
        if (h < tiny) return vec2(0.0, iters);
#else
        if (h < tiny) return 0.0;
#endif
        float y = h*h / (2.0*ph);
        float d = sqrt(h*h - y*y);
        s = min(s, sharpness*d/max(0.0, t-y));
        ph = h;
        t += h;
        if (t > ViewDistance) break;
	}
#ifdef IterationDebugView
	return vec2(max(s, 0.0), iters);
#else
	return max(s, 0.0);
#endif
}

vec3 tonemap(vec3 color) {
	color /= 1.0 + color;
	return sqrt(color);
}

float hash(float p) {
	p = fract(p * sqrt(5.0)) + sqrt(6.0);
	return fract(p * sqrt(7.0));
}
vec2 hash2(float p) {
	return vec2(hash(p + sqrt(2.0)), hash(p + sqrt(3.0)));
}
float randf(int i) {
	return hash(float(i));
}
vec3 randomSphereDir(vec2 rnd) {
	float s = rnd.x*3.14159*2.0;
	float t = rnd.y*2.0 - 1.0;
	return vec3(sin(s), cos(s), t) / sqrt(1.0 + t * t);
}
vec3 randomHemisphereDir(vec3 dir, float i) {
	vec3 v = randomSphereDir(hash2(i));
	return v * sign(dot(v, dir));
}
#ifdef IterationDebugView
vec2 ao(vec3 p, vec3 n) {
	float iters = 0.0;
#else
float ao(vec3 p, vec3 n) {
#endif
	const float Qi = 1.0 / float(AOQuality);
	vec2 ao = vec2(0.0);
	for(int i=0;i<AOQuality;i++){
		vec2 l = randf(i) * AOSize;
		vec3 dx = normalize(n + randomHemisphereDir(n, l.x) * (1.0 - Qi)) * l.x;
		vec3 dy = normalize(n + randomHemisphereDir(n, l.y) * (1.0 - Qi)) * l.y;
		ao += l - max(vec2(F(p + dx), F(p + dy)), vec2(0.0));
#ifdef IterationDebugView
		iters += 2.0;
#endif
	}
	ao = clamp(1.0 - 2.0 * ao * Qi / AOSize, 0.0, 1.0);
#ifdef IterationDebugView
	return vec2(ao.x * sqrt(ao.y), iters);
#else
	return ao.x * sqrt(ao.y);
#endif
}

vec3 T(vec2 uv) {
	uv *= 3.14159 * 1.618;
	return vec3(sin(uv.x)*sin(uv.y)*0.5 + 0.5);
}

void main() {
#ifdef IterationDebugView
	float iters = 0.0;
#endif
#ifdef USE_VULKAN
	vec3 dir = quat_mul(CAMROT, normalize(vec3(
		(2.0*gl_FragCoord.x - iResolution.x) / iResolution.y,
		1.0,
		1.0 - 2.0*gl_FragCoord.y / iResolution.y
	)));
#else
	vec3 dir = quat_mul(CAMROT, normalize(vec3(
		(2.0*gl_FragCoord.x - iResolution.x) / iResolution.y,
		1.0,
		1.0 - 2.0*(iResolution.y - gl_FragCoord.y) / iResolution.y
	)));
#endif
	vec3 pos = CAMPOS;
	float t = tiny;
	for(int i=0;i<RayIntersectQuality;i++) {
		float d = F(pos + dir * t);
#ifdef IterationDebugView
		iters += 1.0;
#endif
		if (d < 0.0) break;
		t += max(d, MinStepSize);
		if (t > ViewDistance) break;
	}
	float dInside = F(pos + dir * t);
	bool miss = (isnan(dInside) || abs(dInside) > GridSize);
#ifdef IterationDebugView
	iters += 1.0;
#else
	if (miss) {
		//discard;
		PIXOUT = vec4(AmbientLight, 0.0);
		return;
	}
#endif

	float dOutside = F(pos + dir * (t - GridSize));
#ifdef IterationDebugView
	if (!miss) iters += 1.0;
#endif
	t += GridSize * dInside / (dOutside - dInside);
	pos += dir * t;
	for(int i=0;i<RayRefineQuality;i++) {
		float d = F(pos);
#ifdef IterationDebugView
		if (!miss) iters += 1.0;
#endif
		pos += dir * d;
		if (abs(d) < tiny) break;
	}

	const float smoothness = 0.0;
	float k = mix(tiny * 8.0, GridSize * 0.5, smoothness);
	//vec3 nor = normalize(k.xyy*F(pos + k.xyy) + k.yyx*F(pos + k.yyx) + k.yxy*F(pos + k.yxy) + k.xxx*F(pos + k.xxx));
	vec3 nor = normalize(vec3(
		F(pos + vec3(k, 0.0, 0.0)) - F(pos - vec3(k, 0.0, 0.0)),
		F(pos + vec3(0.0, k, 0.0)) - F(pos - vec3(0.0, k, 0.0)),
		F(pos + vec3(0.0, 0.0, k)) - F(pos - vec3(0.0, 0.0, k))
	));

	vec3 triplane = nor * nor;
	triplane *= triplane;
	// triplane *= triplane; // uncomment this for a tighter fade between sides
	vec3 colorX = T(pos.yz);
	vec3 colorY = T(pos.xz);
	vec3 colorZ = T(pos.xy);
	vec3 color = (colorX * triplane.x + colorY * triplane.y + colorZ * triplane.z) / (triplane.x + triplane.y + triplane.z);

#ifdef IterationDebugView
	vec2 aoResult = ao(pos, nor);
	vec3 light = AmbientLight * aoResult.x;
	if (!miss) iters += aoResult.y;
#else
	vec3 light = AmbientLight * ao(pos, nor);
#endif

	// *** add lights here ***
	vec3 lightDir1 = normalize(vec3(3.0, -4.0, 5.0));
#ifdef IterationDebugView
	vec2 shadowResult = shadowRay(pos, lightDir1);
	light += vec3(1.0, 1.0, 1.0) * max(0.0, dot(nor, lightDir1)) * shadowResult.x;
	if (!miss) iters += shadowResult.y;
#else
	light += vec3(1.0, 1.0, 1.0) * max(0.0, dot(nor, lightDir1)) * shadowRay(pos, lightDir1);
#endif
	//vec3 lightDir2 = normalize(vec3(-5.0, 15.0, 2.0));
	//light += vec3(1.0, 0.9, 0.8) * max(0.0, dot(nor, lightDir2)) * shadowRay(pos, lightDir2);

#ifdef IterationDebugView
	const float band1 = 32.0;
    const float band2 = 256.0;
    const float band3 = 1024.0;
    if (iters > band2) {
        float ss = smoothstep(band2, band3, iters);
        PIXOUT = vec4(mix(vec3(0.0, 1.0, 0.0), vec3(1.0, 0.0, 0.0), ss), 0.0);
    } else if (iters > band1) {
        float ss = smoothstep(band1, band2, iters);
        PIXOUT = vec4(mix(vec3(0.0, 0.0, 1.0), vec3(0.0, 1.0, 0.0), ss), 0.0);
    } else {
		float ss = smoothstep(0.0, band1, iters);
        PIXOUT = vec4(mix(vec3(0.0, 0.0, 0.0), vec3(0.0, 0.0, 1.0), ss), 0.0);
    }
#else
	PIXOUT = vec4(tonemap(color * light), 0.0);
#endif
}<|MERGE_RESOLUTION|>--- conflicted
+++ resolved
@@ -8,11 +8,8 @@
 layout(location = 0) out vec4 out_color;
 layout(binding = 0) uniform sampler3D voxels;
 layout(binding = 1) uniform sampler3D mats;
-<<<<<<< HEAD
-layout(binding = 1) uniform sampler2D blocks;
-
-=======
->>>>>>> 4c8b8af3
+layout(binding = 2) uniform sampler2D blocks;
+
 layout(push_constant) uniform PushConsts {
 	vec3 cam_pos;
 	vec4 cam_rot;
